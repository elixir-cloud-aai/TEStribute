--- conflicted
+++ resolved
@@ -10,11 +10,8 @@
 from TEStribute.access_tes import fetch_tes_task_info
 from TEStribute.costs import estimate_costs
 from TEStribute.config.parse_config import config_parser
-<<<<<<< HEAD
 from TEStribute.distances import estimate_distances
-=======
 from TEStribute.errors import ResourceUnavailableError
->>>>>>> 0f422d5c
 from TEStribute.log.logging_functions import log_yaml
 from TEStribute.log import setup_logger
 from TEStribute.models import Mode
@@ -171,9 +168,16 @@
         raise ResourceUnavailableError(
             "No execution services defined."
         )
-<<<<<<< HEAD
-        raise
-    
+    else:
+        try:
+            tes_task_info = fetch_tes_task_info(
+                tes_uris=tes_uris,
+                resource_requirements=resource_requirements,
+                timeout=config["timeout"]
+            )
+        except ResourceUnavailableError:
+            raise
+
     # Get valid TES-DRS combinations
     valid_service_combos = get_valid_service_combinations(
         task_info=tes_task_info,
@@ -238,17 +242,6 @@
         ranked_services=ranked_services,
     )
     
-=======
-    else:
-        try:
-            tes_task_info = fetch_tes_task_info(
-                tes_uris=tes_uris,
-                resource_requirements=resource_requirements,
-                timeout=config["timeout"]
-            )
-        except ResourceUnavailableError:
-            raise
->>>>>>> 0f422d5c
 
     # MOVE TO OTHER MODULES & RE-FACTOR
     #>>>>>>>>>>>>>>>>>>>>>>>>>>>
@@ -275,13 +268,6 @@
         return_dict["access_uris"] = {}
         return_dict["access_uris"]["tes_uri"] = i[0]
         for drs_id in drs_object_info.keys():
-<<<<<<< HEAD
-            return_dict[drs_id] = tes_costs[i[0]][drs_id][0]
-            return_dict["drs_costs"] = tes_costs[i[0]]["drs_costs"]
-            return_dict["total_costs"] = tes_costs[i[0]]["total_costs"]
-            return_dict["tes_time"] = tes_task_info[i[0]]["queue_time"]
-        return_dict_full.update({rank: return_dict})
-=======
             return_dict["access_uris"][drs_id] = tes_info_drs[i[0]][drs_id][0]
         return_dict["cost_estimate"] = {
             "amount": tes_info_drs[i[0]]["total_costs"],
@@ -290,7 +276,6 @@
         return_dict["time_estimate"] = tes_task_info[i[0]]["queue_time"]
         return_dict["rank"] = rank
         return_array_full.extend([return_dict])
->>>>>>> 0f422d5c
         rank += 1
 
     # Add warnings
